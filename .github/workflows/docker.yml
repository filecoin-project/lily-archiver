--- conflicted
+++ resolved
@@ -15,14 +15,10 @@
       id: meta
       uses: docker/metadata-action@v3
       with:
-<<<<<<< HEAD
         images: filecoin/lily-archiver
-=======
-        images: filecoin/sentinel-archiver
         tags: |
           type=sha
           type=raw,value=latest,enable={{is_default_branch}}
->>>>>>> e970b595
 
     - uses: docker/setup-qemu-action@v1
 
